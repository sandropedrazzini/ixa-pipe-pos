--- conflicted
+++ resolved
@@ -31,14 +31,6 @@
 
 import eus.ixa.ixa.pipe.ml.StatisticalSequenceLabeler;
 import eus.ixa.ixa.pipe.ml.lemma.MorfologikLemmatizer;
-<<<<<<< HEAD
-import eus.ixa.ixa.pipe.ml.pos.MultiWordMatcher;
-import eus.ixa.ixa.pipe.ml.sequence.SequenceLabel;
-import eus.ixa.ixa.pipe.ml.sequence.SequenceLabelFactory;
-import eus.ixa.ixa.pipe.ml.utils.Span;
-import eus.ixa.ixa.pipe.ml.utils.StringUtils;
-=======
->>>>>>> 3ff3d57a
 import eus.ixa.ixa.pipe.ml.pos.DictionaryTagger;
 import eus.ixa.ixa.pipe.ml.pos.MorfologikTagger;
 import eus.ixa.ixa.pipe.ml.pos.MultiWordMatcher;
@@ -116,15 +108,10 @@
     }
     loadLemmatizerDicts(properties);
     this.morphoFactory = new SequenceLabelFactory();
-<<<<<<< HEAD
     this.posTagger = new StatisticalSequenceLabeler(posModel, lang,
         this.morphoFactory);
     this.lemmatizer = new StatisticalSequenceLabeler(lemmaModel, lang,
         this.morphoFactory);
-=======
-    this.posTagger = new StatisticalSequenceLabeler(posModel, lang, this.morphoFactory);
-    this.lemmatizer = new StatisticalSequenceLabeler(lemmaModel, lang, this.morphoFactory);
->>>>>>> 3ff3d57a
   }
 
   // TODO static loading of postag dictionaries
